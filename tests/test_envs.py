import warnings

import matplotlib.pyplot as plt
import pytest
import torch

from rl4co.envs import (
    ATSPEnv,
    CVRPEnv,
    CVRPTWEnv,
    DPPEnv,
    FFSPEnv,
    MDCPDPEnv,
    MDPPEnv,
    MTSPEnv,
    OPEnv,
    PCTSPEnv,
    PDPEnv,
    SDVRPEnv,
    SMTWTPEnv,
    SPCTSPEnv,
    SVRPEnv,
    TSPEnv,
)
from rl4co.utils.decoding import random_policy, rollout

# Switch to non-GUI backend for testing
plt.switch_backend("Agg")
warnings.filterwarnings("ignore", "Matplotlib is currently using agg")


@pytest.mark.parametrize(
    "env_cls",
    [
        TSPEnv,
        CVRPEnv,
        CVRPTWEnv,
        SVRPEnv,
        SDVRPEnv,
        PCTSPEnv,
        SPCTSPEnv,
        OPEnv,
        PDPEnv,
        MTSPEnv,
        ATSPEnv,
        MDCPDPEnv,
    ],
)
def test_routing(env_cls, batch_size=2, size=20):
    env = env_cls(num_loc=size)
    reward, td, actions = rollout(env, env.reset(batch_size=[batch_size]), random_policy)
<<<<<<< HEAD
    env.render(td, actions)
    try:
        env.local_search(td, actions)
    except NotImplementedError:
        pass
=======
>>>>>>> f6486a13
    assert reward.shape == (batch_size,)


@pytest.mark.parametrize("env_cls", [DPPEnv, MDPPEnv])
def test_eda(env_cls, batch_size=2, max_decaps=5):
    env = env_cls(max_decaps=max_decaps)
    reward, td, actions = rollout(env, env.reset(batch_size=[batch_size]), random_policy)
    assert reward.shape == (batch_size,)


@pytest.mark.parametrize("env_cls", [FFSPEnv])
def test_scheduling(env_cls, batch_size=2):
    env = env_cls()
    td = env.reset(batch_size=[batch_size])
    td["action"] = torch.tensor([1, 1])
    td = env._step(td)


@pytest.mark.parametrize("env_cls", [SMTWTPEnv])
def test_smtwtp(env_cls, batch_size=2):
    env = env_cls(num_job=4)
    reward, td, actions = rollout(env, env.reset(batch_size=[batch_size]), random_policy)
    assert reward.shape == (batch_size,)<|MERGE_RESOLUTION|>--- conflicted
+++ resolved
@@ -49,14 +49,10 @@
 def test_routing(env_cls, batch_size=2, size=20):
     env = env_cls(num_loc=size)
     reward, td, actions = rollout(env, env.reset(batch_size=[batch_size]), random_policy)
-<<<<<<< HEAD
-    env.render(td, actions)
     try:
         env.local_search(td, actions)
     except NotImplementedError:
         pass
-=======
->>>>>>> f6486a13
     assert reward.shape == (batch_size,)
 
 
