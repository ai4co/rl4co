import abc

from typing import Optional, Tuple

import torch
import torch.nn.functional as F

from tensordict.tensordict import TensorDict

from rl4co.envs import RL4COEnvBase
from rl4co.utils.ops import batchify, gather_by_index, unbatchify, unbatchify_and_gather
from rl4co.utils.pylogger import get_pylogger

log = get_pylogger(__name__)


def get_decoding_strategy(decoding_strategy, **config):
    strategy_registry = {
        "greedy": Greedy,
        "sampling": Sampling,
        "multistart_greedy": Greedy,
        "multistart_sampling": Sampling,
        "beam_search": BeamSearch,
        "evaluate": Evaluate,
    }

    if decoding_strategy not in strategy_registry:
        log.warning(
            f"Unknown decode type '{decoding_strategy}'. Available decode types: {strategy_registry.keys()}. Defaulting to Sampling."
        )

    if "multistart" in decoding_strategy:
        config["multistart"] = True

    return strategy_registry.get(decoding_strategy, Sampling)(**config)


def get_log_likelihood(logprobs, actions=None, mask=None, return_sum: bool = True):
    """Get log likelihood of selected actions.
    Note that mask is a boolean tensor where True means the value should be kept.

    Args:
        logprobs: Log probabilities of actions from the model (batch_size, seq_len, action_dim).
        actions: Selected actions (batch_size, seq_len).
        mask: Action mask. 1 if feasible, 0 otherwise (so we keep if 1 as done in PyTorch).
        return_sum: Whether to return the sum of log probabilities or not. Defaults to True.
    """
    # Optional: select logp when logp.shape = (bs, dec_steps, N)
    if actions is not None and logprobs.dim() == 3:
        logprobs = logprobs.gather(-1, actions.unsqueeze(-1)).squeeze(-1)

    # Optional: mask out actions irrelevant to objective so they do not get reinforced
    if mask is not None:
        logprobs[~mask] = 0

    assert (
        logprobs > -1000
    ).data.all(), "Logprobs should not be -inf, check sampling procedure!"

    # Calculate log_likelihood
    if return_sum:
        return logprobs.sum(1)  # [batch]
    else:
        return logprobs  # [batch, decode_len]


def decode_logprobs(logprobs, mask, decode_type="sampling"):
    """Decode log probabilities to select actions with mask.
    Note that mask is a boolean tensor where True means the value should be kept.
    """
    if "greedy" in decode_type:
        selected = DecodingStrategy.greedy(logprobs, mask)
    elif "sampling" in decode_type:
        selected = DecodingStrategy.sampling(logprobs, mask)
    else:
        assert False, "Unknown decode type: {}".format(decode_type)
    return selected


def random_policy(td):
    """Helper function to select a random action from available actions"""
    action = torch.multinomial(td["action_mask"].float(), 1).squeeze(-1)
    td.set("action", action)
    return td


def rollout(env, td, policy, max_steps: int = None):
    """Helper function to rollout a policy. Currently, TorchRL does not allow to step
    over envs when done with `env.rollout()`. We need this because for environments that complete at different steps.
    """

    max_steps = float("inf") if max_steps is None else max_steps
    actions = []
    steps = 0

    while not td["done"].all():
        td = policy(td)
        actions.append(td["action"])
        td = env.step(td)["next"]
        steps += 1
        if steps > max_steps:
            log.info("Max steps reached")
            break
    return (
        env.get_reward(td, torch.stack(actions, dim=1)),
        td,
        torch.stack(actions, dim=1),
    )


def modify_logits_for_top_k_filtering(logits, top_k):
    """Set the logits for none top-k values to -inf. Done out-of-place.
    Ref: https://github.com/togethercomputer/stripedhyena/blob/7e13f618027fea9625be1f2d2d94f9a361f6bd02/stripedhyena/sample.py#L6
    """
    indices_to_remove = logits < torch.topk(logits, top_k)[0][..., -1, None]
    return logits.masked_fill(indices_to_remove, float("-inf"))


def modify_logits_for_top_p_filtering(logits, top_p):
    """Set the logits for none top-p values to -inf. Done out-of-place.
    Ref: https://github.com/togethercomputer/stripedhyena/blob/7e13f618027fea9625be1f2d2d94f9a361f6bd02/stripedhyena/sample.py#L14
    """
    if top_p <= 0.0 or top_p >= 1.0:
        return logits

    # First sort and calculate cumulative sum of probabilities.
    sorted_logits, sorted_indices = torch.sort(logits, descending=False)
    cumulative_probs = sorted_logits.softmax(dim=-1).cumsum(dim=-1)

    # Remove tokens with cumulative top_p above the threshold (token with 0 are kept)
    sorted_indices_to_remove = cumulative_probs <= (1 - top_p)

    # Scatter sorted tensors to original indexing
    indices_to_remove = sorted_indices_to_remove.scatter(
        -1, sorted_indices, sorted_indices_to_remove
    )
    return logits.masked_fill(indices_to_remove, float("-inf"))


def process_logits(
    logits: torch.Tensor,
    mask: torch.Tensor = None,
    temperature: float = 1.0,
    top_p: float = 0.0,
    top_k: int = 0,
    tanh_clipping: float = 0,
    mask_logits: bool = True,
):
    """Convert logits to log probabilities with additional features like temperature scaling, top-k and top-p sampling.

    Note:
        We convert to log probabilities instead of probabilities to avoid numerical instability.
        This is because, roughly, softmax = exp(logits) / sum(exp(logits)) and log(softmax) = logits - log(sum(exp(logits))),
        and avoiding the division by the sum of exponentials can help with numerical stability.
        You may check the [official PyTorch documentation](https://pytorch.org/docs/stable/generated/torch.nn.functional.log_softmax.html).

    Args:
        logits: Logits from the model (batch_size, num_actions).
        mask: Action mask. 1 if feasible, 0 otherwise (so we keep if 1 as done in PyTorch).
        temperature: Temperature scaling. Higher values make the distribution more uniform (exploration),
            lower values make it more peaky (exploitation).
        top_p: Top-p sampling, a.k.a. Nucleus Sampling (https://arxiv.org/abs/1904.09751). Remove tokens that have a cumulative probability
            less than the threshold 1 - top_p (lower tail of the distribution). If 0, do not perform.
        top_k: Top-k sampling, i.e. restrict sampling to the top k logits. If 0, do not perform. Note that we only do filtering and
            do not return all the top-k logits here.
        tanh_clipping: Tanh clipping (https://arxiv.org/abs/1611.09940).
        mask_logits: Whether to mask logits of infeasible actions.
    """

    # Tanh clipping from Bello et al. 2016
    if tanh_clipping > 0:
        logits = torch.tanh(logits) * tanh_clipping

    # In RL, we want to mask the logits to prevent the agent from selecting infeasible actions
    if mask_logits:
        assert mask is not None, "mask must be provided if mask_logits is True"
        logits[~mask] = float("-inf")

    logits = logits / temperature  # temperature scaling

    if top_k > 0:
        top_k = min(top_k, logits.size(-1))  # safety check
        logits = modify_logits_for_top_k_filtering(logits, top_k)

    if top_p > 0:
        assert top_p <= 1.0, "top-p should be in (0, 1]."
        logits = modify_logits_for_top_p_filtering(logits, top_p)

    # Compute log probabilities
    return F.log_softmax(logits, dim=-1)


class DecodingStrategy(metaclass=abc.ABCMeta):
    """Base class for decoding strategies. Subclasses should implement the :meth:`_step` method.
    Includes hooks for pre and post main decoding operations.

    Args:
        temperature: Temperature scaling. Higher values make the distribution more uniform (exploration),
            lower values make it more peaky (exploitation). Defaults to 1.0.
        top_p: Top-p sampling, a.k.a. Nucleus Sampling (https://arxiv.org/abs/1904.09751). Defaults to 0.0.
        top_k: Top-k sampling, i.e. restrict sampling to the top k logits. If 0, do not perform. Defaults to 0.
        mask_logits: Whether to mask logits of infeasible actions. Defaults to True.
        tanh_clipping: Tanh clipping (https://arxiv.org/abs/1611.09940). Defaults to 0.
        multistart: Whether to use multistart decoding. Defaults to False.
        num_starts: Number of starts for multistart decoding. Defaults to None.
    """

    name = "base"

    def __init__(
        self,
        temperature: float = 1.0,
        top_p: float = 0.0,
        top_k: int = 0,
        mask_logits: bool = True,
        tanh_clipping: float = 0,
        multistart: bool = False,
        num_starts: Optional[int] = None,
        select_start_nodes_fn: Optional[callable] = None,
<<<<<<< HEAD
        improvement_method_mode: bool = False,
=======
        select_best: bool = False,
        store_all_logp: bool = False,
>>>>>>> 6d1df315
        **kwargs,
    ) -> None:
        self.temperature = temperature
        self.top_p = top_p
        self.top_k = top_k
        self.mask_logits = mask_logits
        self.tanh_clipping = tanh_clipping
        self.multistart = multistart
        self.num_starts = num_starts
        self.select_start_nodes_fn = select_start_nodes_fn
<<<<<<< HEAD
        self.improvement_method_mode = improvement_method_mode
=======
        self.select_best = select_best
        self.store_all_logp = store_all_logp
>>>>>>> 6d1df315
        # initialize buffers
        self.actions = []
        self.logprobs = []

    @abc.abstractmethod
    def _step(
        self,
        logprobs: torch.Tensor,
        mask: torch.Tensor,
        td: TensorDict,
        action: torch.Tensor = None,
        **kwargs,
    ) -> Tuple[torch.Tensor, torch.Tensor, TensorDict]:
        """Main decoding operation. This method should be called in a loop until all sequences are done.

        Args:
            logprobs: Log probabilities processed from logits of the model.
            mask: Action mask. 1 if feasible, 0 otherwise (so we keep if 1 as done in PyTorch).
            td: TensorDict containing the current state of the environment.
            action: Optional action to use, e.g. for evaluating log probabilities.
        """
        raise NotImplementedError("Must be implemented by subclass")

    def pre_decoder_hook(
        self, td: TensorDict, env: RL4COEnvBase, action: torch.Tensor = None
    ):
        """Pre decoding hook. This method is called before the main decoding operation."""
        
        # Multi-start decoding. If num_starts is None, we use the number of actions in the action mask
        if self.multistart:
            if self.num_starts is None:
                self.num_starts = env.get_num_starts(td)
        else:
            if self.num_starts is not None:
                if self.num_starts >= 1:
                    log.warn(
                        f"num_starts={self.num_starts} is ignored for decode_type={self.name}"
                    )

            self.num_starts = 0

        # Multi-start decoding: first action is chosen by ad-hoc node selection
        if self.num_starts >= 1:
            if action is None:  # if action is provided, we use it as the first action
                if self.select_start_nodes_fn is not None:
                    action = self.select_start_nodes_fn(td, env, self.num_starts)
                else:
                    action = env.select_start_nodes(td, num_starts=self.num_starts)

            # Expand td to batch_size * num_starts
            td = batchify(td, self.num_starts)

            td.set("action", action)
            td = env.step(td)["next"]
            # first logprobs is 0, so p = logprobs.exp() = 1
            if self.store_all_logp:
                logprobs = torch.zeros_like(td["action_mask"])  # [B, N]
            else:
                logprobs = torch.zeros_like(action, device=td.device)  # [B]

            self.logprobs.append(logprobs)
            self.actions.append(action)

        return td, env, self.num_starts

    def post_decoder_hook(
        self, td: TensorDict, env: RL4COEnvBase
    ) -> Tuple[torch.Tensor, torch.Tensor, TensorDict, RL4COEnvBase]:
        assert (
            len(self.logprobs) > 0
        ), "No logprobs were collected because all environments were done. Check your initial state"
        logprobs = torch.stack(self.logprobs, 1)
        actions = torch.stack(self.actions, 1)
        if self.num_starts > 0 and self.select_best:
            logprobs, actions, td, env = self._select_best(logprobs, actions, td, env)
        return logprobs, actions, td, env

    def step(
        self,
        logits: torch.Tensor,
        mask: torch.Tensor,
        td: TensorDict = None,
        action: torch.Tensor = None,
        **kwargs,
    ) -> TensorDict:
        """Main decoding operation. This method should be called in a loop until all sequences are done.

        Args:
            logits: Logits from the model.
            mask: Action mask. 1 if feasible, 0 otherwise (so we keep if 1 as done in PyTorch).
            td: TensorDict containing the current state of the environment.
            action: Optional action to use, e.g. for evaluating log probabilities.
        """
        if not self.mask_logits:  # set mask_logit to None if mask_logits is False
            mask = None

        logprobs = process_logits(
            logits,
            mask,
            temperature=self.temperature,
            top_p=self.top_p,
            top_k=self.top_k,
            tanh_clipping=self.tanh_clipping,
            mask_logits=self.mask_logits,
        )
        logprobs, selected_action, td = self._step(
            logprobs, mask, td, action=action, **kwargs
        )
<<<<<<< HEAD
        # skip this step for improvement methods, since the action for improvement methods is finalized in its own policy
        if not self.improvement_method_mode:
            td.set("action", selected_action)
            self.actions.append(selected_action)
            self.logprobs.append(logprobs)
            return td
        else:
            return logprobs, selected_action
=======
        if not self.store_all_logp:
            logprobs = gather_by_index(logprobs, selected_action, dim=1)
        td.set("action", selected_action)
        self.actions.append(selected_action)
        self.logprobs.append(logprobs)
        return td
>>>>>>> 6d1df315

    @staticmethod
    def greedy(logprobs, mask=None):
        """Select the action with the highest probability."""
        # [BS], [BS]
        selected = logprobs.argmax(dim=-1)
        if mask is not None:
            assert (
                not (~mask).gather(1, selected.unsqueeze(-1)).data.any()
            ), "infeasible action selected"

        return selected

    @staticmethod
    def sampling(logprobs, mask=None):
        """Sample an action with a multinomial distribution given by the log probabilities."""
        probs = logprobs.exp()
        selected = torch.multinomial(probs, 1).squeeze(1)

        if mask is not None:
            while (~mask).gather(1, selected.unsqueeze(-1)).data.any():
                log.info("Sampled bad values, resampling!")
                selected = probs.multinomial(1).squeeze(1)
            assert (
                not (~mask).gather(1, selected.unsqueeze(-1)).data.any()
            ), "infeasible action selected"

        return selected

    def _select_best(self, logprobs, actions, td: TensorDict, env: RL4COEnvBase):
        rewards = env.get_reward(td, actions)
        _, max_idxs = unbatchify(rewards, self.num_starts).max(dim=-1)

        actions = unbatchify_and_gather(actions, max_idxs, self.num_starts)
        logprobs = unbatchify_and_gather(logprobs, max_idxs, self.num_starts)
        td = unbatchify_and_gather(td, max_idxs, self.num_starts)

        return logprobs, actions, td, env


class Greedy(DecodingStrategy):
    name = "greedy"

    def _step(
        self, logprobs: torch.Tensor, mask: torch.Tensor, td: TensorDict, **kwargs
    ) -> Tuple[torch.Tensor, torch.Tensor, TensorDict]:
        """Select the action with the highest log probability"""
        selected = self.greedy(logprobs, mask)
        return logprobs, selected, td


class Sampling(DecodingStrategy):
    name = "sampling"

    def _step(
        self, logprobs: torch.Tensor, mask: torch.Tensor, td: TensorDict, **kwargs
    ) -> Tuple[torch.Tensor, torch.Tensor, TensorDict]:
        """Sample an action with a multinomial distribution given by the log probabilities."""
        selected = self.sampling(logprobs, mask)
        return logprobs, selected, td


class Evaluate(DecodingStrategy):
    name = "evaluate"

    def _step(
        self,
        logprobs: torch.Tensor,
        mask: torch.Tensor,
        td: TensorDict,
        action: torch.Tensor,
        **kwargs,
    ) -> Tuple[torch.Tensor, torch.Tensor, TensorDict]:
        """The action is provided externally, so we just return the action"""
        selected = action
        return logprobs, selected, td


class BeamSearch(DecodingStrategy):
    name = "beam_search"

    def __init__(self, beam_width=None, select_best=True, **kwargs) -> None:
        # TODO do we really need all logp in beam search?
        kwargs["store_all_logp"] = True
        super().__init__(**kwargs)
        self.beam_width = beam_width
        self.select_best = select_best
        self.parent_beam_logprobs = None
        self.beam_path = []

    def _step(
        self, logprobs: torch.Tensor, mask: torch.Tensor, td: TensorDict, **kwargs
    ) -> Tuple[torch.Tensor, torch.Tensor, TensorDict]:
        selected, batch_beam_idx = self._make_beam_step(logprobs)
        # select the correct state representation, logprobs and mask according to beam parent
        td = td[batch_beam_idx]
        logprobs = logprobs[batch_beam_idx]
        mask = mask[batch_beam_idx]

        assert (
            not (~mask).gather(1, selected.unsqueeze(-1)).data.any()
        ), "infeasible action selected"

        return logprobs, selected, td

    def pre_decoder_hook(self, td: TensorDict, env: RL4COEnvBase, **kwargs):
        if self.beam_width is None:
            self.beam_width = env.get_num_starts(td)
        assert self.beam_width > 1, "beam width must be larger than 1"

        # select start nodes. TODO: include first step in beam search as well
        if self.select_start_nodes_fn is not None:
            action = self.select_start_nodes_fn(td, env, self.beam_width)
        else:
            action = env.select_start_nodes(td, num_starts=self.beam_width)

        # Expand td to batch_size * beam_width
        td = batchify(td, self.beam_width)

        td.set("action", action)
        td = env.step(td)["next"]

        logprobs = torch.zeros_like(td["action_mask"], device=td.device)
        beam_parent = torch.zeros(logprobs.size(0), device=td.device, dtype=torch.int32)

        self.logprobs.append(logprobs)
        self.actions.append(action)
        self.parent_beam_logprobs = logprobs.gather(1, action[..., None])
        self.beam_path.append(beam_parent)

        return td, env, self.beam_width

    def post_decoder_hook(self, td, env):
        # [BS*BW, seq_len]
        aligned_sequences, aligned_logprobs = self._backtrack()

        if self.select_best:
            return self._select_best_beam(aligned_logprobs, aligned_sequences, td, env)
        else:
            return aligned_logprobs, aligned_sequences, td, env

    def _backtrack(self):
        # [BS*BW, seq_len]
        actions = torch.stack(self.actions, 1)
        # [BS*BW, seq_len]
        logprobs = torch.stack(self.logprobs, 1)
        assert actions.size(1) == len(
            self.beam_path
        ), "action idx shape and beam path shape dont match"

        # [BS*BW]
        cur_parent = self.beam_path[-1]
        # [BS*BW]
        reversed_aligned_sequences = [actions[:, -1]]
        reversed_aligned_logprobs = [logprobs[:, -1]]

        aug_batch_size = actions.size(0)
        batch_size = aug_batch_size // self.beam_width
        batch_beam_sequence = (
            torch.arange(0, batch_size).repeat(self.beam_width).to(actions.device)
        )

        for k in reversed(range(len(self.beam_path) - 1)):
            batch_beam_idx = batch_beam_sequence + cur_parent * batch_size

            reversed_aligned_sequences.append(actions[batch_beam_idx, k])
            reversed_aligned_logprobs.append(logprobs[batch_beam_idx, k])
            cur_parent = self.beam_path[k][batch_beam_idx]

        # [BS*BW, seq_len*num_targets]
        actions = torch.stack(list(reversed(reversed_aligned_sequences)), dim=1)
        logprobs = torch.stack(list(reversed(reversed_aligned_logprobs)), dim=1)

        return actions, logprobs

    def _select_best_beam(self, logprobs, actions, td: TensorDict, env: RL4COEnvBase):
        aug_batch_size = logprobs.size(0)  # num nodes
        batch_size = aug_batch_size // self.beam_width
        rewards = env.get_reward(td, actions)
        _, idx = torch.cat(rewards.unsqueeze(1).split(batch_size), 1).max(1)
        flat_idx = torch.arange(batch_size, device=rewards.device) + idx * batch_size
        return logprobs[flat_idx], actions[flat_idx], td[flat_idx], env

    def _make_beam_step(self, logprobs: torch.Tensor):
        aug_batch_size, num_nodes = logprobs.shape  # num nodes
        batch_size = aug_batch_size // self.beam_width
        batch_beam_sequence = (
            torch.arange(0, batch_size).repeat(self.beam_width).to(logprobs.device)
        )

        # [BS*BW, num_nodes] + [BS*BW, 1] -> [BS*BW, num_nodes]
        log_beam_prob = logprobs + self.parent_beam_logprobs  #

        # [BS, num_nodes * BW]
        log_beam_prob_hstacked = torch.cat(log_beam_prob.split(batch_size), dim=1)
        # [BS, BW]
        topk_logprobs, topk_ind = torch.topk(
            log_beam_prob_hstacked, self.beam_width, dim=1
        )

        # [BS*BW, 1]
        logprobs_selected = torch.hstack(torch.unbind(topk_logprobs, 1)).unsqueeze(1)

        # [BS*BW, 1]
        topk_ind = torch.hstack(torch.unbind(topk_ind, 1))

        # since we stack the logprobs from the distinct branches, the indices in
        # topk dont correspond to node indices directly and need to be translated
        selected = topk_ind % num_nodes  # determine node index

        # calc parent this branch comes from
        beam_parent = (topk_ind // num_nodes).int()

        batch_beam_idx = batch_beam_sequence + beam_parent * batch_size

        self.parent_beam_logprobs = logprobs_selected
        self.beam_path.append(beam_parent)

        return selected, batch_beam_idx<|MERGE_RESOLUTION|>--- conflicted
+++ resolved
@@ -217,12 +217,9 @@
         multistart: bool = False,
         num_starts: Optional[int] = None,
         select_start_nodes_fn: Optional[callable] = None,
-<<<<<<< HEAD
         improvement_method_mode: bool = False,
-=======
         select_best: bool = False,
         store_all_logp: bool = False,
->>>>>>> 6d1df315
         **kwargs,
     ) -> None:
         self.temperature = temperature
@@ -233,12 +230,9 @@
         self.multistart = multistart
         self.num_starts = num_starts
         self.select_start_nodes_fn = select_start_nodes_fn
-<<<<<<< HEAD
         self.improvement_method_mode = improvement_method_mode
-=======
         self.select_best = select_best
         self.store_all_logp = store_all_logp
->>>>>>> 6d1df315
         # initialize buffers
         self.actions = []
         self.logprobs = []
@@ -347,23 +341,17 @@
         logprobs, selected_action, td = self._step(
             logprobs, mask, td, action=action, **kwargs
         )
-<<<<<<< HEAD
-        # skip this step for improvement methods, since the action for improvement methods is finalized in its own policy
-        if not self.improvement_method_mode:
-            td.set("action", selected_action)
-            self.actions.append(selected_action)
-            self.logprobs.append(logprobs)
-            return td
-        else:
+
+        # directly return for improvement methods, since the action for improvement methods is finalized in its own policy
+        if self.improvement_method_mode:
             return logprobs, selected_action
-=======
+        # for others
         if not self.store_all_logp:
             logprobs = gather_by_index(logprobs, selected_action, dim=1)
         td.set("action", selected_action)
         self.actions.append(selected_action)
         self.logprobs.append(logprobs)
         return td
->>>>>>> 6d1df315
 
     @staticmethod
     def greedy(logprobs, mask=None):
