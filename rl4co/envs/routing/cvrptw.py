from math import sqrt
from typing import Optional
import torch
from tensordict.tensordict import TensorDict
<<<<<<< HEAD
from torchrl.data import BoundedTensorSpec, CompositeSpec, UnboundedContinuousTensorSpec
from zmq import device
=======
from torchrl.data import (
    BoundedTensorSpec,
    CompositeSpec,
    UnboundedContinuousTensorSpec,
    UnboundedDiscreteTensorSpec,
)
>>>>>>> f643a945

from rl4co.envs.routing.cvrp import CVRPEnv, CAPACITIES
from rl4co.utils.ops import gather_by_index, get_distance
from rl4co.data.utils import load_solomon_instance


class CVRPTWEnv(CVRPEnv):
    """
    An implementation of the Capacitated Vehicle Routing Problem (CVRP) with Time Windows (CVRPTW) environment.
    Inherits from the CVRPEnv class.
    """

    name = "cvrptw"

    def __init__(
        self,
        max_loc: int = 150,  # different default value to CVRPEnv to match max_time, will be scaled
        max_time: int = 480,
        scale: bool = False,
        **kwargs,
    ):
        self.min_time = 0  # always 0
        self.max_time = max_time
        self.scale = scale
        super().__init__(max_loc=max_loc, **kwargs)

    def _make_spec(self, td_params: TensorDict):
        super()._make_spec(td_params)

        current_time = UnboundedContinuousTensorSpec(
            shape=(1), dtype=torch.float32, device=self.device
        )

        current_loc = UnboundedContinuousTensorSpec(
            shape=(2), dtype=torch.float32, device=self.device
        )

        durations = BoundedTensorSpec(
            low=self.min_time,
            high=self.max_time,
            shape=(self.num_loc, 1),
            dtype=torch.int64,
            device=self.device,
        )

        time_windows = BoundedTensorSpec(
            low=self.min_time,
            high=self.max_time,
            shape=(
                self.num_loc,
                2,
            ),  # each location has a 2D time window (start, end)
            dtype=torch.float32,
            device=self.device,
        )

        # extend observation specs
        self.observation_spec = CompositeSpec(
            **self.observation_spec,
            current_time=current_time,
            current_loc=current_loc,
            durations=durations,
            time_windows=time_windows,
            # vehicle_idx=vehicle_idx,
        )

    def generate_data(self, batch_size) -> TensorDict:
        td = super().generate_data(batch_size)

        batch_size = [batch_size] if isinstance(batch_size, int) else batch_size

        # initialize at zero
        current_time = torch.zeros(
            *batch_size, 1, dtype=torch.float32, device=self.device
        )

        ## define service durations
        # generate randomly (first assume service durations of 0, to be changed later)
        durations = torch.zeros(
            *batch_size, self.num_loc + 1, dtype=torch.float32, device=self.device
        )

        ## define time windows
        # 1. get distances from depot
        dist = get_distance(td["depot"], td["locs"].transpose(0, 1)).transpose(0, 1)
        dist = torch.cat((torch.zeros(*batch_size, 1, device=self.device), dist), dim=1)
        # 2. define upper bound for time windows, lower bound is the distance from the depot
        upper_bound = self.max_time - dist
        # 3. create random values between 0 and 1
        ts_1 = torch.rand(*batch_size, self.num_loc + 1, device=self.device)
        ts_2 = torch.rand(*batch_size, self.num_loc + 1, device=self.device)
        # 4. scale values to lie between their respective min_time and max_time and convert to integer values
        min_ts = (dist + (upper_bound - dist) * ts_1).int()
        max_ts = (dist + (upper_bound - dist) * ts_2).int()
        # 5. set the lower value to min, the higher to max
        min_times = torch.min(min_ts, max_ts)
        max_times = torch.max(min_ts, max_ts)
        # 6. reset times for depot
        min_times[..., :, 0] = 0.0
        max_times[..., :, 0] = self.max_time

        # 7. ensure min_times < max_times to prevent numerical errors in attention.py
        # min_times == max_times may lead to nan values in _inner_mha()
        mask = min_times == max_times
        if torch.any(mask):
            min_tmp = min_times.clone()
            min_tmp[mask] = torch.max(
                dist[mask].int(), min_tmp[mask] - 1
            )  # we are handling integer values, so we can simply substract 1
            min_times = min_tmp

            mask = min_times == max_times  # update mask
            if torch.any(mask):
                max_tmp = max_times.clone()
                max_tmp[mask] = torch.min(
                    torch.floor(upper_bound[mask]).int(),
                    torch.max(
                        torch.ceil(min_tmp[mask] + durations[mask]).int(),
                        max_tmp[mask] + 1,
                    ),
                )
                max_times = max_tmp

        # 8. Adjust durations
        durations = torch.min(durations, max_times - min_times)

        # scale to [0, 1]
        if self.scale:
            durations = durations / self.max_time
            min_times = min_times / self.max_time
            max_times = max_times / self.max_time
            td["depot"] = td["depot"] / self.max_time
            td["locs"] = td["locs"] / self.max_time

        # 9. stack to tensor time_windows
        time_windows = torch.stack((min_times, max_times), dim=-1)

        assert torch.all(
            min_times < max_times
        ), "Please make sure the relation between max_loc and max_time allows for feasible solutions."

        # for the case later durations != 0 are used, the durations for the depot must still be 0
        durations[:, 0] = 0.0
        td.update(
            {
                "current_time": current_time,
                "durations": durations,
                "time_windows": time_windows,
            }
        )
        return td

    @staticmethod
    def get_action_mask(td: TensorDict) -> torch.Tensor:
        not_masked = CVRPEnv.get_action_mask(td)
        batch_size = td["locs"].shape[0]
        current_loc = gather_by_index(td["locs"], td["current_node"]).reshape(
            [batch_size, 2]
        )
        dist = get_distance(current_loc, td["locs"].transpose(0, 1)).transpose(0, 1)
        td.update({"current_loc": current_loc, "distances": dist})
        can_reach_in_time = (
            td["current_time"] + td["durations"] + dist <= td["time_windows"][..., 1]
        )
        return not_masked & can_reach_in_time

    def _step(self, td: TensorDict) -> TensorDict:
        batch_size = td["locs"].shape[0]
        # update current_time
        distance = gather_by_index(td["distances"], td["action"]).reshape([batch_size, 1])
        duration = gather_by_index(td["durations"], td["action"]).reshape([batch_size, 1])
        start_times = gather_by_index(td["time_windows"], td["action"])[..., 0].reshape(
            [batch_size, 1]
        )
        td["current_time"] = (td["action"][:, None] != 0) * (
            torch.max(td["current_time"] + distance, start_times) + duration
        )
        # current_node is updated to the selected action
        td = super()._step(td)
        return td

    def _reset(
        self, td: Optional[TensorDict] = None, batch_size: Optional[list] = None
    ) -> TensorDict:
        if batch_size is None:
            batch_size = self.batch_size if td is None else td["locs"].shape[:-2]
        if td is None or td.is_empty():
            td = self.generate_data(batch_size=batch_size)
        batch_size = [batch_size] if isinstance(batch_size, int) else batch_size

        self.to(td.device)
        # Create reset TensorDict
        td_reset = TensorDict(
            {
                "locs": torch.cat((td["depot"][..., None, :], td["locs"]), -2),
                "demand": td["demand"],
                "current_node": torch.zeros(
                    *batch_size, 1, dtype=torch.long, device=self.device
                ),
                "used_capacity": torch.zeros((*batch_size, 1), device=self.device),
                "vehicle_capacity": torch.full(
                    (*batch_size, 1), self.vehicle_capacity, device=self.device
                ),
                "visited": torch.zeros(
                    (*batch_size, 1, td["locs"].shape[-2] + 1),
                    dtype=torch.uint8,
                    device=self.device,
                ),
                "current_time": td["current_time"],
                "durations": td["durations"],
                "time_windows": td["time_windows"],
            },
            batch_size=batch_size,
        )
        td_reset.set("action_mask", self.get_action_mask(td_reset))
        return td_reset

    def get_reward(self, td: TensorDict, actions: TensorDict) -> TensorDict:
        """The reward is the negative tour length. Time windows
        are not considered for the calculation of the reward."""
        return super().get_reward(td, actions)

    @staticmethod
    def check_solution_validity(td: TensorDict, actions: torch.Tensor):
        CVRPEnv.check_solution_validity(td, actions)
        batch_size = td["locs"].shape[0]
        # distances to depot
        distances = get_distance(
            td["locs"][..., 0, :], td["locs"].transpose(0, 1)
        ).transpose(0, 1)
        # basic checks on time windows
        assert torch.all(distances >= 0.0), "Distances must be non-negative."
        assert torch.all(td["time_windows"] >= 0.0), "Time windows must be non-negative."
        assert torch.all(
            td["time_windows"][..., :, 1] + distances
            <= td["time_windows"][..., 0, 1][0]  # max_time is the same for all batches
        ), "vehicle cannot get back to depot in time"
        assert torch.all(
            td["durations"] >= 0.0
        ), "Service durations must be non-negative."
        assert torch.all(
            td["time_windows"][..., 0] + td["durations"]
            <= td["time_windows"][..., 1] + 1e-6
        ), "service cannot be provided in given time window"
        # check vehicles can meet deadlines
        curr_time = torch.zeros(batch_size, 1, dtype=torch.float32, device=td.device)
        curr_node = torch.zeros_like(curr_time, dtype=torch.int64, device=td.device)
        for ii in range(actions.size(1)):
            next_node = actions[:, ii]
            dist = get_distance(
                gather_by_index(td["locs"], curr_node).reshape([batch_size, 2]),
                gather_by_index(td["locs"], next_node).reshape([batch_size, 2]),
            ).reshape([batch_size, 1])
            curr_time = torch.max(
                curr_time + dist,
                gather_by_index(td["time_windows"], next_node)[..., 0].reshape(
                    [batch_size, 1]
                ),
            ) + gather_by_index(td["durations"], next_node).reshape([batch_size, 1])
            assert torch.all(
                curr_time
                <= gather_by_index(td["time_windows"], next_node)[..., 1].reshape(
                    [batch_size, 1]
                )
            ), "vehicle cannot meet deadline"
            curr_node = next_node
            curr_time[curr_node == 0] = 0.0  # reset time for depot

    @staticmethod
    def render(td: TensorDict, actions=None, ax=None, scale_xy: bool = False, **kwargs):
        CVRPEnv.render(td=td, actions=actions, ax=ax, scale_xy=scale_xy, **kwargs)

    @staticmethod
    def load_data(name: str, path_instances: str = None):
        return load_solomon_instance(name=name, path=path_instances)<|MERGE_RESOLUTION|>--- conflicted
+++ resolved
@@ -2,17 +2,11 @@
 from typing import Optional
 import torch
 from tensordict.tensordict import TensorDict
-<<<<<<< HEAD
-from torchrl.data import BoundedTensorSpec, CompositeSpec, UnboundedContinuousTensorSpec
-from zmq import device
-=======
 from torchrl.data import (
     BoundedTensorSpec,
     CompositeSpec,
     UnboundedContinuousTensorSpec,
-    UnboundedDiscreteTensorSpec,
 )
->>>>>>> f643a945
 
 from rl4co.envs.routing.cvrp import CVRPEnv, CAPACITIES
 from rl4co.utils.ops import gather_by_index, get_distance
