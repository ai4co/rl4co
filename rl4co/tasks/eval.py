--- conflicted
+++ resolved
@@ -434,20 +434,12 @@
                         'multistart_greedy', 'augment_dihedral_8', 'augment', 'multistart_greedy_augment_dihedral_8',\
                         'multistart_greedy_augment'")
     parser.add_argument("--temperature", type=float, default=1.0, help="Temperature for sampling")
-<<<<<<< HEAD
-    parser.add_argument("--top_p", type=float, default=0.0, help="Top-p for sampling, from 0.0 to 1.0, 0.0 means not activated")
-    parser.add_argument("--top_k", type=int, default=0, help="Top-k for sampling")
-    parser.add_argument("--select_best", type=bool, default=True, help="During sampling, whether to select the best action")
-    parser.add_argument("--save_results", type=bool, default=True, help="Whether to save the evaluation results")
-    parser.add_argument("--save_path", type=str, default="results", help="The root path to save the results")
-=======
     parser.add_argument("--top-p", type=float, default=0.0, help="Top-p for sampling, from 0.0 to 1.0, 0.0 means not activated")
     parser.add_argument("--top-k", type=int, default=0, help="Top-k for sampling")
     parser.add_argument("--select-best", default=True, action=argparse.BooleanOptionalAction, help="During sampling, whether to select the best action, use --no-select_best to disable")
     parser.add_argument("--save-results", default=True, action=argparse.BooleanOptionalAction, help="Whether to save the evaluation results")
     parser.add_argument("--save-path", type=str, default="results", help="The root path to save the results")
     parser.add_argument("--num-instances", type=int, default=1000, help="Number of instances to test, maximum 10000")
->>>>>>> 3b661244
 
     parser.add_argument("--samples", type=int, default=1280, help="Number of samples for sampling method")
     parser.add_argument("--softmax-temp", type=float, default=1.0, help="Temperature for softmax in the sampling method")
@@ -509,15 +501,6 @@
         samples=opts.samples,
         softmax_temp=opts.softmax_temp,
         num_augment=opts.num_augment,
-<<<<<<< HEAD
-        select_best=True if opts.select_best == "True" else False,
-        force_dihedral_8=True if opts.force_dihedral_8 == "True" else False,
-    )
-
-    # Save the results
-    if opts.save_results == "True":
-        if not os.path.exists(opts.save_path): 
-=======
         select_best=True,
         force_dihedral_8=True,
     )
@@ -525,7 +508,6 @@
     # Save the results
     if opts.save_results:
         if not os.path.exists(opts.save_path):
->>>>>>> 3b661244
             os.makedirs(opts.save_path)
         save_fname = f"{env.name}{env.generator.num_loc}-{opts.model}-{opts.method}-temp-{opts.temperature}-top_p-{opts.top_p}-top_k-{opts.top_k}.pkl"
         save_path = os.path.join(opts.save_path, save_fname)
