import torch
import torch.nn as nn

from tensordict import TensorDict

from rl4co.utils.ops import gather_by_index


def env_context_embedding(env_name: str, config: dict) -> nn.Module:
    """Get environment context embedding. The context embedding is used to modify the
    query embedding of the problem node of the current partial solution.
    Usually consists of a projection of gathered node embeddings and features to the embedding space.

    Args:
        env: Environment or its name.
        config: A dictionary of configuration options for the environment.
    """
    embedding_registry = {
        "tsp": TSPContext,
        "atsp": TSPContext,
        "cvrp": VRPContext,
        "cvrptw": VRPTWContext,
        "ffsp": FFSPContext,
        "svrp": SVRPContext,
        "sdvrp": VRPContext,
        "pctsp": PCTSPContext,
        "spctsp": PCTSPContext,
        "op": OPContext,
        "dpp": DPPContext,
        "mdpp": DPPContext,
        "pdp": PDPContext,
        "mtsp": MTSPContext,
        "smtwtp": SMTWTPContext,
        "mdcpdp": MDCPDPContext,
        "mtvrp": MTVRPContext,
    }

    if env_name not in embedding_registry:
        raise ValueError(
            f"Unknown environment name '{env_name}'. Available context embeddings: {embedding_registry.keys()}"
        )

    return embedding_registry[env_name](**config)


class EnvContext(nn.Module):
    """Base class for environment context embeddings. The context embedding is used to modify the
    query embedding of the problem node of the current partial solution.
    Consists of a linear layer that projects the node features to the embedding space."""

    def __init__(self, embed_dim, step_context_dim=None, linear_bias=False):
        super(EnvContext, self).__init__()
        self.embed_dim = embed_dim
        step_context_dim = step_context_dim if step_context_dim is not None else embed_dim
        self.project_context = nn.Linear(step_context_dim, embed_dim, bias=linear_bias)

    def _cur_node_embedding(self, embeddings, td):
        """Get embedding of current node"""
        cur_node_embedding = gather_by_index(embeddings, td["current_node"])
        return cur_node_embedding

    def _state_embedding(self, embeddings, td):
        """Get state embedding"""
        raise NotImplementedError("Implement for each environment")

    def forward(self, embeddings, td):
        cur_node_embedding = self._cur_node_embedding(embeddings, td)
        state_embedding = self._state_embedding(embeddings, td)
        context_embedding = torch.cat([cur_node_embedding, state_embedding], -1)
        return self.project_context(context_embedding)


class FFSPContext(EnvContext):
    def __init__(self, embed_dim, stage_cnt=None):
        self.has_stage_emb = stage_cnt is not None
        step_context_dim = (1 + int(self.has_stage_emb)) * embed_dim
        super().__init__(embed_dim=embed_dim, step_context_dim=step_context_dim)
        if self.has_stage_emb:
            self.stage_emb = nn.Parameter(torch.rand(stage_cnt, embed_dim))

    def _cur_node_embedding(self, embeddings: TensorDict, td):
        cur_node_embedding = gather_by_index(
            embeddings["machine_embeddings"], td["stage_machine_idx"]
        )
        return cur_node_embedding

    def forward(self, embeddings, td):
        cur_node_embedding = self._cur_node_embedding(embeddings, td)
        if self.has_stage_emb:
            state_embedding = self._state_embedding(embeddings, td)
            context_embedding = torch.cat([cur_node_embedding, state_embedding], -1)
            return self.project_context(context_embedding)
        else:
            return self.project_context(cur_node_embedding)

    def _state_embedding(self, _, td):
        cur_stage_emb = self.stage_emb[td["stage_idx"]]
        return cur_stage_emb


class TSPContext(EnvContext):
    """Context embedding for the Traveling Salesman Problem (TSP).
    Project the following to the embedding space:
        - first node embedding
        - current node embedding
    """

    def __init__(self, embed_dim):
        super(TSPContext, self).__init__(embed_dim, 2 * embed_dim)
        self.W_placeholder = nn.Parameter(
            torch.Tensor(2 * self.embed_dim).uniform_(-1, 1)
        )

    def forward(self, embeddings, td):
        batch_size = embeddings.size(0)
        # By default, node_dim = -1 (we only have one node embedding per node)
        node_dim = (
            (-1,) if td["first_node"].dim() == 1 else (td["first_node"].size(-1), -1)
        )
<<<<<<< HEAD
        if td["i"][(0,) * td["i"].dim()].item() < 1: # get first item fast
            if td.batch_dims == 1:
                context_embedding = self.W_placeholder[None, :].expand(
                    batch_size, self.W_placeholder.size(-1)
                )
            elif td.batch_dims == 2:
=======
        if td["i"][(0,) * td["i"].dim()].item() < 1:  # get first item fast
            if len(td.batch_size) < 2:
                context_embedding = self.W_placeholder[None, :].expand(
                    batch_size, self.W_placeholder.size(-1)
                )
            else:
>>>>>>> 3b661244
                context_embedding = self.W_placeholder[None, None, :].expand(
                    batch_size, td.batch_size[1], self.W_placeholder.size(-1)
                )
        else:
            context_embedding = gather_by_index(
                embeddings,
                torch.stack([td["first_node"], td["current_node"]], -1).view(
                    batch_size, -1
                ),
            ).view(batch_size, *node_dim)
        return self.project_context(context_embedding)


class VRPContext(EnvContext):
    """Context embedding for the Capacitated Vehicle Routing Problem (CVRP).
    Project the following to the embedding space:
        - current node embedding
        - remaining capacity (vehicle_capacity - used_capacity)
    """

    def __init__(self, embed_dim):
        super(VRPContext, self).__init__(
            embed_dim=embed_dim, step_context_dim=embed_dim + 1
        )

    def _state_embedding(self, embeddings, td):
        state_embedding = td["vehicle_capacity"] - td["used_capacity"]
        return state_embedding


class VRPTWContext(VRPContext):
    """Context embedding for the Capacitated Vehicle Routing Problem (CVRP).
    Project the following to the embedding space:
        - current node embedding
        - remaining capacity (vehicle_capacity - used_capacity)
        - current time
    """

    def __init__(self, embed_dim):
        super(VRPContext, self).__init__(
            embed_dim=embed_dim, step_context_dim=embed_dim + 2
        )

    def _state_embedding(self, embeddings, td):
        capacity = super()._state_embedding(embeddings, td)
        current_time = td["current_time"]
        return torch.cat([capacity, current_time], -1)


class SVRPContext(EnvContext):
    """Context embedding for the Skill Vehicle Routing Problem (SVRP).
    Project the following to the embedding space:
        - current node embedding
        - current technician
    """

    def __init__(self, embed_dim):
        super(SVRPContext, self).__init__(embed_dim=embed_dim, step_context_dim=embed_dim)

    def forward(self, embeddings, td):
        cur_node_embedding = self._cur_node_embedding(embeddings, td).squeeze()
        return self.project_context(cur_node_embedding)


class PCTSPContext(EnvContext):
    """Context embedding for the Prize Collecting TSP (PCTSP).
    Project the following to the embedding space:
        - current node embedding
        - remaining prize (prize_required - cur_total_prize)
    """

    def __init__(self, embed_dim):
        super(PCTSPContext, self).__init__(embed_dim, embed_dim + 1)

    def _state_embedding(self, embeddings, td):
        state_embedding = torch.clamp(
            td["prize_required"] - td["cur_total_prize"], min=0
        )[..., None]
        return state_embedding


class OPContext(EnvContext):
    """Context embedding for the Orienteering Problem (OP).
    Project the following to the embedding space:
        - current node embedding
        - remaining distance (max_length - tour_length)
    """

    def __init__(self, embed_dim):
        super(OPContext, self).__init__(embed_dim, embed_dim + 1)

    def _state_embedding(self, embeddings, td):
        state_embedding = td["max_length"][..., 0] - td["tour_length"]
        return state_embedding[..., None]


class DPPContext(EnvContext):
    """Context embedding for the Decap Placement Problem (DPP), EDA (electronic design automation).
    Project the following to the embedding space:
        - current cell embedding
    """

    def __init__(self, embed_dim):
        super(DPPContext, self).__init__(embed_dim)

    def forward(self, embeddings, td):
        """Context cannot be defined by a single node embedding for DPP, hence 0.
        We modify the dynamic embedding instead to capture placed items
        """
        return embeddings.new_zeros(embeddings.size(0), self.embed_dim)


class PDPContext(EnvContext):
    """Context embedding for the Pickup and Delivery Problem (PDP).
    Project the following to the embedding space:
        - current node embedding
    """

    def __init__(self, embed_dim):
        super(PDPContext, self).__init__(embed_dim, embed_dim)

    def forward(self, embeddings, td):
        cur_node_embedding = self._cur_node_embedding(embeddings, td).squeeze()
        return self.project_context(cur_node_embedding)


class MTSPContext(EnvContext):
    """Context embedding for the Multiple Traveling Salesman Problem (mTSP).
    Project the following to the embedding space:
        - current node embedding
        - remaining_agents
        - current_length
        - max_subtour_length
        - distance_from_depot
    """

    def __init__(self, embed_dim, linear_bias=False):
        super(MTSPContext, self).__init__(embed_dim, 2 * embed_dim)
        proj_in_dim = (
            4  # remaining_agents, current_length, max_subtour_length, distance_from_depot
        )
        self.proj_dynamic_feats = nn.Linear(proj_in_dim, embed_dim, bias=linear_bias)

    def _cur_node_embedding(self, embeddings, td):
        cur_node_embedding = gather_by_index(embeddings, td["current_node"])
        return cur_node_embedding.squeeze()

    def _state_embedding(self, embeddings, td):
        dynamic_feats = torch.stack(
            [
                (td["num_agents"] - td["agent_idx"]).float(),
                td["current_length"],
                td["max_subtour_length"],
                self._distance_from_depot(td),
            ],
            dim=-1,
        )
        return self.proj_dynamic_feats(dynamic_feats)

    def _distance_from_depot(self, td):
        # Euclidean distance from the depot (loc[..., 0, :])
        cur_loc = gather_by_index(td["locs"], td["current_node"])
        return torch.norm(cur_loc - td["locs"][..., 0, :], dim=-1)


class SMTWTPContext(EnvContext):
    """Context embedding for the Single Machine Total Weighted Tardiness Problem (SMTWTP).
    Project the following to the embedding space:
        - current node embedding
        - current time
    """

    def __init__(self, embed_dim):
        super(SMTWTPContext, self).__init__(embed_dim, embed_dim + 1)

    def _cur_node_embedding(self, embeddings, td):
        cur_node_embedding = gather_by_index(embeddings, td["current_job"])
        return cur_node_embedding

    def _state_embedding(self, embeddings, td):
        state_embedding = td["current_time"]
        return state_embedding


class MDCPDPContext(EnvContext):
    """Context embedding for the MDCPDP.
    Project the following to the embedding space:
        - current node embedding
    """

    def __init__(self, embed_dim):
        super(MDCPDPContext, self).__init__(embed_dim, embed_dim)

    def forward(self, embeddings, td):
        cur_node_embedding = self._cur_node_embedding(embeddings, td).squeeze()
        return self.project_context(cur_node_embedding)


class SchedulingContext(nn.Module):
    def __init__(self, embed_dim: int, scaling_factor: int = 1000):
        super().__init__()
        self.scaling_factor = scaling_factor
        self.proj_busy = nn.Linear(1, embed_dim, bias=False)

    def forward(self, h, td):
        busy_for = (td["busy_until"] - td["time"].unsqueeze(1)) / self.scaling_factor
        busy_proj = self.proj_busy(busy_for.unsqueeze(-1))
        # (b m e)
        return h + busy_proj


class MTVRPContext(VRPContext):
    """Context embedding for Multi-Task VRPEnv.
    Project the following to the embedding space:
        - current node embedding
        - remaining_linehaul_capacity (vehicle_capacity - used_capacity_linehaul)
        - remaining_backhaul_capacity (vehicle_capacity - used_capacity_backhaul)
        - current time
        - current_route_length
        - open route indicator
    """

    def __init__(self, embed_dim):
        super(VRPContext, self).__init__(
            embed_dim=embed_dim, step_context_dim=embed_dim + 5
        )

    def _state_embedding(self, embeddings, td):
        remaining_linehaul_capacity = (
            td["vehicle_capacity"] - td["used_capacity_linehaul"]
        )
        remaining_backhaul_capacity = (
            td["vehicle_capacity"] - td["used_capacity_backhaul"]
        )
        current_time = td["current_time"]
        current_route_length = td["current_route_length"]
        open_route = td["open_route"]
        return torch.cat(
            [
                remaining_linehaul_capacity,
                remaining_backhaul_capacity,
                current_time,
                current_route_length,
                open_route,
            ],
            -1,
        )<|MERGE_RESOLUTION|>--- conflicted
+++ resolved
@@ -117,21 +117,12 @@
         node_dim = (
             (-1,) if td["first_node"].dim() == 1 else (td["first_node"].size(-1), -1)
         )
-<<<<<<< HEAD
-        if td["i"][(0,) * td["i"].dim()].item() < 1: # get first item fast
-            if td.batch_dims == 1:
-                context_embedding = self.W_placeholder[None, :].expand(
-                    batch_size, self.W_placeholder.size(-1)
-                )
-            elif td.batch_dims == 2:
-=======
         if td["i"][(0,) * td["i"].dim()].item() < 1:  # get first item fast
             if len(td.batch_size) < 2:
                 context_embedding = self.W_placeholder[None, :].expand(
                     batch_size, self.W_placeholder.size(-1)
                 )
             else:
->>>>>>> 3b661244
                 context_embedding = self.W_placeholder[None, None, :].expand(
                     batch_size, td.batch_size[1], self.W_placeholder.size(-1)
                 )
